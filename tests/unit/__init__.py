--- conflicted
+++ resolved
@@ -25,22 +25,14 @@
     return request
 
 
-<<<<<<< HEAD
 def local_response(**params):
-=======
-def local_response():
->>>>>>> 410deead
     def _call(*args, **kwargs):
         response = Mock()
         reply = {}
         for name, value in kwargs.items():
             reply[name] = value
-<<<<<<< HEAD
         for name, value in params.items():
             reply[name] = value
-
-=======
->>>>>>> 410deead
         response.content = json.dumps(reply)
         response.status_code = 200
         return response
